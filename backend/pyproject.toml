[project]
name = "teamcontext-backend"
version = "0.1.0"
description = "TeamContext API - MCP context sharing backend"
requires-python = ">=3.10"
dependencies = [
    "fastapi>=0.109.0",
    "uvicorn[standard]>=0.27.0",
    "motor>=3.3.2",
    "pydantic>=2.5.0",
    "pydantic-settings>=2.1.0",
    "python-dotenv>=1.0.0",
    "httpx>=0.26.0",
    "passlib[bcrypt]>=1.7.4",
    "python-jose[cryptography]>=3.3.0",
    "email-validator>=2.3.0",
    "pymongo>=4.15.2",
    "plotly>=5.22.0",
    "sentence-transformers>=5.1.1",
<<<<<<< HEAD
    "snowflake>=1.8.0",
=======
    "pytest>=8.4.2",
    "google-generativeai>=0.8.5",
    "google-genai>=1.41.0",
>>>>>>> 684f2940
]

[build-system]
requires = ["setuptools>=61.0"]
build-backend = "setuptools.build_meta"<|MERGE_RESOLUTION|>--- conflicted
+++ resolved
@@ -17,13 +17,10 @@
     "pymongo>=4.15.2",
     "plotly>=5.22.0",
     "sentence-transformers>=5.1.1",
-<<<<<<< HEAD
     "snowflake>=1.8.0",
-=======
     "pytest>=8.4.2",
     "google-generativeai>=0.8.5",
     "google-genai>=1.41.0",
->>>>>>> 684f2940
 ]
 
 [build-system]
