--- conflicted
+++ resolved
@@ -2,14 +2,6 @@
 import numpy as np
 import google.generativeai as genai
 from typing import Union, List
-<<<<<<< HEAD
-from app.config import settings
-=======
-from dotenv import load_dotenv
-
-# Load environment variables
-load_dotenv()
->>>>>>> d9472634
 
 class EmbeddingService:
     """
